{
  "name": "react-pdf",
<<<<<<< HEAD
  "version": "0.0.12",
=======
  "version": "1.0.0",
>>>>>>> e193909b
  "description": "A react component using pdf.js to display pdf documents inline",
  "main": "es5/react-pdf.js",
  "es6": "src/react-pdf.jsx",
  "scripts": {
    "build": "babel src -d es5",
    "build-sample": "webpack",
    "test": "echo \"Error: no test specified\" && exit 1",
    "prepublish": "npm run build && npm run build-sample"
  },
  "keywords": [
    "pdf",
    "react"
  ],
  "author": "Niklas Närhinen <niklas@narhinen.net>",
  "contributors": [
    {
      "name": "Bart Van Houtte",
      "email": "bart.van.houtte@ading.be"
    },
    {
      "name": "Wojciech Maj",
      "email": "kontakt@wojtekmaj.pl"
    }
  ],
  "license": "MIT",
  "dependencies": {
    "pdfjs-dist": "^1.6.313",
    "react": ">=15.0",
    "react-dom": ">=15.0",
    "webpack": "1.13.3"
  },
  "devDependencies": {
    "babel": "^6.5.2",
    "babel-cli": "^6.18.0",
    "babel-core": "^6.18.2",
    "babel-eslint": "^7.1.0",
    "babel-loader": "^6.2.7",
    "babel-plugin-transform-class-properties": "^6.18.0",
    "babel-preset-es2015": "^6.14.0",
    "babel-preset-react": "^6.11.1",
    "babel-preset-stage-0": "^6.16.0",
    "css-loader": "^0.25.0",
    "eslint": "^3.9.1",
    "eslint-config-airbnb": "^13.0.0",
    "eslint-plugin-import": "^2.2.0",
    "eslint-plugin-jsx-a11y": "^2.2.3",
    "eslint-plugin-react": "^6.6.0",
    "eslint-plugin-class-property": "^1.0.1",
    "file-loader": "latest",
    "less": "^2.7.1",
    "less-loader": "latest",
    "style-loader": "latest",
    "url-loader": "latest"
  },
  "repository": {
    "type": "git",
    "url": "https://github.com/nnarhinen/react-pdf.git"
  }
}<|MERGE_RESOLUTION|>--- conflicted
+++ resolved
@@ -1,10 +1,6 @@
 {
   "name": "react-pdf",
-<<<<<<< HEAD
-  "version": "0.0.12",
-=======
   "version": "1.0.0",
->>>>>>> e193909b
   "description": "A react component using pdf.js to display pdf documents inline",
   "main": "es5/react-pdf.js",
   "es6": "src/react-pdf.jsx",
