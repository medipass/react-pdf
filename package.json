{
  "name": "react-pdf",
  "version": "4.0.0-beta.4",
  "description": "Display PDFs in your React app as easily as if they were images.",
  "main": "dist/entry.js",
  "es6": "src/entry.js",
  "scripts": {
    "build": "yarn run build-js && yarn run copy-styles",
    "build-js": "babel src -d dist --ignore **/__tests__",
    "clean": "rimraf dist",
    "copy-styles": "node ./copy-styles.js",
    "prepublishOnly": "yarn run clean && yarn run build",
    "test": "yarn run test-eslint && yarn run test-jest",
    "test-eslint": "eslint src/ test/ --ext .jsx,.js",
    "test-jest": "jest",
    "test-jest-coverage": "jest --coverage"
  },
  "jest": {
    "setupFiles": [
      "<rootDir>/jest.setup.js"
    ],
    "collectCoverageFrom": [
      "**/src/**.{js,jsx}",
      "!**/src/entry.js",
      "!**/src/entry.*.js",
      "!**/src/pdf.worker.entry.js"
    ],
    "moduleNameMapper": {
      "\\.(css|less)$": "<rootDir>/__mocks__/styleMock.js"
    },
    "testPathIgnorePatterns": [
      "utils.js"
    ]
  },
  "keywords": [
    "pdf",
    "pdf-viewer",
    "react"
  ],
  "author": {
    "name": "Wojciech Maj",
    "email": "kontakt@wojtekmaj.pl"
  },
  "contributors": [
    {
      "name": "Anenth",
      "email": "anenthvishnu@gmail.com"
    },
    {
      "name": "Artur Termenji",
      "email": "atermenji@gmail.com"
    },
    {
      "name": "Bart Van Houtte",
      "email": "bart.van.houtte@ading.be"
    },
    {
      "name": "Felipe Lacerda",
      "email": "fegolac@gmail.com"
    },
    {
      "name": "Julia Kieserman",
      "email": "kieserman.julia@gmail.com"
    },
    {
      "name": "Lucas Simkins",
      "email": "lucas.simkins@gmail.com"
    },
    {
      "name": "Niklas Närhinen",
      "email": "niklas@narhinen.net"
    },
    {
      "name": "Thomas McCarthy",
      "email": "tom@tomm.cc"
    }
  ],
  "license": "MIT",
  "dependencies": {
    "@babel/runtime": "^7.0.0",
    "lodash.once": "^4.1.1",
    "make-event-props": "^1.1.0",
    "merge-class-names": "^1.1.1",
    "pdfjs-dist": "^2.0.550",
    "prop-types": "^15.6.2"
  },
  "devDependencies": {
<<<<<<< HEAD
    "@babel/cli": "^7.0.0",
    "@babel/core": "^7.0.0",
    "@babel/plugin-proposal-class-properties": "^7.0.0",
    "@babel/plugin-transform-runtime": "^7.0.0",
    "@babel/preset-env": "^7.0.0",
    "@babel/preset-react": "^7.0.0",
    "babel-core": "^7.0.0-bridge.0",
    "babel-jest": "^23.6.0",
    "babel-eslint": "^9.0.0",
    "enzyme": "^3.4.0",
    "enzyme-adapter-react-16": "^1.2.0",
    "eslint": "^4.19.1",
=======
    "babel-cli": "^6.26.0",
    "babel-core": "^6.26.3",
    "babel-eslint": "^9.0.0",
    "babel-plugin-transform-class-properties": "^6.24.1",
    "babel-plugin-transform-object-rest-spread": "^6.26.0",
    "babel-plugin-transform-runtime": "^6.23.0",
    "babel-preset-env": "^1.7.0",
    "babel-preset-react": "^6.24.1",
    "enzyme": "^3.6.0",
    "enzyme-adapter-react-16": "^1.5.0",
    "eslint": "^5.5.0",
>>>>>>> b979abea
    "eslint-config-airbnb": "^17.1.0",
    "eslint-plugin-import": "^2.14.0",
    "eslint-plugin-jsx-a11y": "^6.1.1",
    "eslint-plugin-react": "^7.11.1",
    "jest": "^23.6.0",
    "jest-cli": "^23.6.0",
<<<<<<< HEAD
    "react": "^16.4.2",
    "react-dom": "^16.4.2",
=======
    "react": "^16.5.0",
    "react-dom": "^16.5.0",
>>>>>>> b979abea
    "rimraf": "^2.6.2",
    "webpack": "^4.18.0"
  },
  "peerDependencies": {
    "react": "^16.3.0",
    "react-dom": "^16.3.0"
  },
  "files": [
    "LICENSE",
    "README.md",
    "dist/",
    "src/"
  ],
  "repository": {
    "type": "git",
    "url": "https://github.com/wojtekmaj/react-pdf.git"
  }
}<|MERGE_RESOLUTION|>--- conflicted
+++ resolved
@@ -85,7 +85,6 @@
     "prop-types": "^15.6.2"
   },
   "devDependencies": {
-<<<<<<< HEAD
     "@babel/cli": "^7.0.0",
     "@babel/core": "^7.0.0",
     "@babel/plugin-proposal-class-properties": "^7.0.0",
@@ -95,35 +94,17 @@
     "babel-core": "^7.0.0-bridge.0",
     "babel-jest": "^23.6.0",
     "babel-eslint": "^9.0.0",
-    "enzyme": "^3.4.0",
-    "enzyme-adapter-react-16": "^1.2.0",
-    "eslint": "^4.19.1",
-=======
-    "babel-cli": "^6.26.0",
-    "babel-core": "^6.26.3",
-    "babel-eslint": "^9.0.0",
-    "babel-plugin-transform-class-properties": "^6.24.1",
-    "babel-plugin-transform-object-rest-spread": "^6.26.0",
-    "babel-plugin-transform-runtime": "^6.23.0",
-    "babel-preset-env": "^1.7.0",
-    "babel-preset-react": "^6.24.1",
     "enzyme": "^3.6.0",
     "enzyme-adapter-react-16": "^1.5.0",
     "eslint": "^5.5.0",
->>>>>>> b979abea
     "eslint-config-airbnb": "^17.1.0",
     "eslint-plugin-import": "^2.14.0",
     "eslint-plugin-jsx-a11y": "^6.1.1",
     "eslint-plugin-react": "^7.11.1",
     "jest": "^23.6.0",
     "jest-cli": "^23.6.0",
-<<<<<<< HEAD
-    "react": "^16.4.2",
-    "react-dom": "^16.4.2",
-=======
     "react": "^16.5.0",
     "react-dom": "^16.5.0",
->>>>>>> b979abea
     "rimraf": "^2.6.2",
     "webpack": "^4.18.0"
   },
