{
<<<<<<< HEAD
  "name": "@medipass/react-pdf",
  "version": "4.0.0-beta.2-0",
=======
  "name": "react-pdf",
  "version": "4.0.0-beta.5",
>>>>>>> 165f0416
  "description": "Display PDFs in your React app as easily as if they were images.",
  "main": "dist/entry.js",
  "es6": "src/entry.js",
  "scripts": {
    "build": "yarn run build-js && yarn run copy-styles",
    "build-js": "babel src -d dist --ignore **/__tests__",
    "clean": "rimraf dist",
    "copy-styles": "node ./copy-styles.js",
    "prepublishOnly": "yarn run clean && yarn run build",
    "test": "yarn run test-eslint && yarn run test-jest",
    "test-eslint": "eslint src/ test/ --ext .jsx,.js",
    "test-jest": "jest",
    "test-jest-coverage": "jest --coverage"
  },
  "jest": {
    "setupFiles": [
      "<rootDir>/jest.setup.js"
    ],
    "collectCoverageFrom": [
      "**/src/**.{js,jsx}",
      "!**/src/entry.js",
      "!**/src/entry.*.js",
      "!**/src/pdf.worker.entry.js"
    ],
    "moduleNameMapper": {
      "\\.(css|less)$": "<rootDir>/__mocks__/styleMock.js"
    },
    "testPathIgnorePatterns": [
      "utils.js"
    ]
  },
  "keywords": [
    "pdf",
    "pdf-viewer",
    "react"
  ],
  "author": {
    "name": "Wojciech Maj",
    "email": "kontakt@wojtekmaj.pl"
  },
  "contributors": [
    {
      "name": "Anenth",
      "email": "anenthvishnu@gmail.com"
    },
    {
      "name": "Artur Termenji",
      "email": "atermenji@gmail.com"
    },
    {
      "name": "Bart Van Houtte",
      "email": "bart.van.houtte@ading.be"
    },
    {
      "name": "Felipe Lacerda",
      "email": "fegolac@gmail.com"
    },
    {
      "name": "Julia Kieserman",
      "email": "kieserman.julia@gmail.com"
    },
    {
      "name": "Lucas Simkins",
      "email": "lucas.simkins@gmail.com"
    },
    {
      "name": "Niklas Närhinen",
      "email": "niklas@narhinen.net"
    },
    {
      "name": "Thomas McCarthy",
      "email": "tom@tomm.cc"
    }
  ],
  "license": "MIT",
  "dependencies": {
    "@babel/runtime": "^7.0.0",
    "lodash.once": "^4.1.1",
    "make-event-props": "^1.1.0",
    "merge-class-names": "^1.1.1",
    "pdfjs-dist": "^2.0.550",
    "prop-types": "^15.6.2"
  },
  "devDependencies": {
    "@babel/cli": "^7.1.0",
    "@babel/core": "^7.1.0",
    "@babel/plugin-proposal-class-properties": "^7.1.0",
    "@babel/plugin-transform-runtime": "^7.1.0",
    "@babel/preset-env": "^7.1.0",
    "@babel/preset-react": "^7.0.0",
    "babel-core": "^7.0.0-bridge.0",
    "babel-eslint": "^10.0.0",
    "babel-jest": "^23.6.0",
    "enzyme": "^3.6.0",
    "enzyme-adapter-react-16": "^1.5.0",
    "eslint": "^5.6.0",
    "eslint-config-airbnb": "^17.1.0",
    "eslint-plugin-import": "^2.14.0",
    "eslint-plugin-jsx-a11y": "^6.1.1",
    "eslint-plugin-react": "^7.11.1",
    "jest": "^23.6.0",
    "jest-cli": "^23.6.0",
    "react": "^16.5.2",
    "react-dom": "^16.5.2",
    "rimraf": "^2.6.2",
    "webpack": "^4.20.2"
  },
  "peerDependencies": {
    "react": "^16.3.0",
    "react-dom": "^16.3.0"
  },
  "files": [
    "LICENSE",
    "README.md",
    "dist/",
    "src/"
  ],
  "repository": {
    "type": "git",
    "url": "https://github.com/wojtekmaj/react-pdf.git"
  }
}<|MERGE_RESOLUTION|>--- conflicted
+++ resolved
@@ -1,11 +1,6 @@
 {
-<<<<<<< HEAD
   "name": "@medipass/react-pdf",
-  "version": "4.0.0-beta.2-0",
-=======
-  "name": "react-pdf",
-  "version": "4.0.0-beta.5",
->>>>>>> 165f0416
+  "version": "4.0.0-beta.5-0",
   "description": "Display PDFs in your React app as easily as if they were images.",
   "main": "dist/entry.js",
   "es6": "src/entry.js",
