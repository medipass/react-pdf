{
  "name": "react-pdf",
  "version": "3.0.1",
  "description": "Display PDFs in your React app as easily as if they were images.",
  "main": "dist/entry.js",
  "es6": "src/entry.js",
  "scripts": {
    "build": "npm run build-js && npm run copy-styles",
    "build-js": "babel src -d dist --ignore **/__tests__",
    "copy-styles": "node ./copy-styles.js",
    "prepublishOnly": "npm run build",
    "test": "npm run test-eslint && npm run test-jest",
    "test-eslint": "eslint ./src",
    "test-jest": "jest",
    "test-jest-coverage": "jest --coverage"
  },
  "jest": {
    "setupFiles": [
      "<rootDir>/jest.setup.js"
    ],
    "collectCoverageFrom": [
      "**/src/**.{js,jsx}",
      "!**/src/entry.js",
<<<<<<< HEAD
      "!**/src/entry.webpack.js"
=======
      "!**/src/entry.noworker.js",
      "!**/src/entry.parcel.js",
      "!**/src/entry.webpack.js",
      "!**/src/pdf.worker.entry.js"
>>>>>>> 69ef30fc
    ],
    "moduleNameMapper": {
      "\\.(css|less)$": "<rootDir>/__mocks__/styleMock.js"
    },
    "testPathIgnorePatterns": [
      "utils.js"
    ]
  },
  "keywords": [
    "pdf",
    "pdf-viewer",
    "react"
  ],
  "author": {
    "name": "Wojciech Maj",
    "email": "kontakt@wojtekmaj.pl"
  },
  "contributors": [
    {
      "name": "Anenth",
      "email": "anenthvishnu@gmail.com"
    },
    {
      "name": "Artur Termenji",
      "email": "atermenji@gmail.com"
    },
    {
      "name": "Bart Van Houtte",
      "email": "bart.van.houtte@ading.be"
    },
    {
      "name": "Felipe Lacerda",
      "email": "fegolac@gmail.com"
    },
    {
      "name": "Julia Kieserman",
      "email": "kieserman.julia@gmail.com"
    },
    {
      "name": "Niklas Närhinen",
      "email": "niklas@narhinen.net"
    },
    {
      "name": "Thomas McCarthy",
      "email": "tom@tomm.cc"
    }
  ],
  "license": "MIT",
  "dependencies": {
    "babel-runtime": "^6.26.0",
    "lodash.once": "^4.1.1",
    "merge-class-names": "^1.1.1",
<<<<<<< HEAD
    "pdfjs-dist": "2.0.430",
    "prop-types": "^15.6.0"
=======
    "pdfjs-dist": "2.0.305",
    "prop-types": "^15.6.1"
>>>>>>> 69ef30fc
  },
  "devDependencies": {
    "babel-cli": "^6.26.0",
    "babel-core": "^6.26.0",
    "babel-eslint": "^8.2.2",
    "babel-plugin-transform-class-properties": "^6.24.1",
    "babel-plugin-transform-es2015-modules-commonjs": "^6.26.0",
    "babel-plugin-transform-runtime": "^6.23.0",
    "babel-preset-env": "^1.6.1",
    "babel-preset-react": "^6.24.1",
    "babel-preset-stage-2": "^6.24.1",
    "enzyme": "^3.3.0",
    "enzyme-adapter-react-16": "^1.1.1",
    "eslint": "^4.19.0",
    "eslint-config-airbnb": "^16.1.0",
    "eslint-plugin-class-property": "^1.1.0",
    "eslint-plugin-import": "^2.9.0",
    "eslint-plugin-jsx-a11y": "^6.0.3",
    "eslint-plugin-react": "^7.7.0",
    "jest": "^22.4.2",
    "jest-cli": "^22.4.2",
    "react": "^16.2.0",
    "react-dom": "^16.2.0",
    "react-test-renderer": "^16.2.0",
    "webpack": "^3.11.0"
  },
  "peerDependencies": {
    "react": ">=15.5",
    "react-dom": ">=15.5"
  },
  "files": [
    "LICENSE",
    "README.md",
    "dist/",
    "src/"
  ],
  "repository": {
    "type": "git",
    "url": "https://github.com/wojtekmaj/react-pdf.git"
  }
}<|MERGE_RESOLUTION|>--- conflicted
+++ resolved
@@ -21,14 +21,9 @@
     "collectCoverageFrom": [
       "**/src/**.{js,jsx}",
       "!**/src/entry.js",
-<<<<<<< HEAD
-      "!**/src/entry.webpack.js"
-=======
-      "!**/src/entry.noworker.js",
       "!**/src/entry.parcel.js",
       "!**/src/entry.webpack.js",
       "!**/src/pdf.worker.entry.js"
->>>>>>> 69ef30fc
     ],
     "moduleNameMapper": {
       "\\.(css|less)$": "<rootDir>/__mocks__/styleMock.js"
@@ -81,13 +76,8 @@
     "babel-runtime": "^6.26.0",
     "lodash.once": "^4.1.1",
     "merge-class-names": "^1.1.1",
-<<<<<<< HEAD
     "pdfjs-dist": "2.0.430",
-    "prop-types": "^15.6.0"
-=======
-    "pdfjs-dist": "2.0.305",
     "prop-types": "^15.6.1"
->>>>>>> 69ef30fc
   },
   "devDependencies": {
     "babel-cli": "^6.26.0",
