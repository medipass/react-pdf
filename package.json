--- conflicted
+++ resolved
@@ -5,13 +5,9 @@
   "main": "dist/entry.js",
   "es6": "src/entry.js",
   "scripts": {
-<<<<<<< HEAD
-    "build": "babel ./src -d ./dist --copy-files --ignore **/__tests__",
-=======
     "build": "npm run build-js && npm run copy-styles",
     "build-js": "babel src -d dist --ignore **/__tests__",
     "copy-styles": "node ./copy-styles.js",
->>>>>>> 4abddde7
     "prepublishOnly": "npm run build",
     "test": "npm run test-eslint && npm run test-jest",
     "test-eslint": "eslint ./src",
