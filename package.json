--- conflicted
+++ resolved
@@ -1,10 +1,6 @@
 {
-<<<<<<< HEAD
   "name": "@medipass/react-pdf",
-=======
-  "name": "react-pdf",
->>>>>>> a49edfbe
-  "version": "4.0.0-beta.2",
+  "version": "4.0.0-beta.2-0",
   "description": "Display PDFs in your React app as easily as if they were images.",
   "main": "dist/entry.js",
   "es6": "src/entry.js",
